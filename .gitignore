--- conflicted
+++ resolved
@@ -3,8 +3,5 @@
 Arena Tests/
 ArenaTests/
 var/
-<<<<<<< HEAD
-=======
 
->>>>>>> 244dce86
 ChessEngines/