--- conflicted
+++ resolved
@@ -31,11 +31,7 @@
 
     <groupId>fko.FrankyEngine</groupId>
     <artifactId>Franky</artifactId>
-<<<<<<< HEAD
-    <version>0.13</version>
-=======
     <version>1.0</version>
->>>>>>> 853e4234
 
     <properties>
         <!-- JAVA8 -->
